from setuptools import setup, find_packages


setup(
    name='tcc',
<<<<<<< HEAD
    version='0.9.15',
=======
    version='0.9.14',
>>>>>>> 0a9634ea
    description='Simple but effective comments app',
    #long_description=open('readme').read(),
    keywords='',
    author='Peter van Kampen',
    author_email='pterk@datatailors.com',
    url='',
    license='BSD',
    packages=find_packages(),
    # namespace_packages=[],
    include_package_data=True,
    zip_safe=False,
    classifiers=[
        'Development Status :: 4 - Beta',
        'Environment :: Web Environment',
        'Intended Audience :: Developers',
        'Operating System :: OS Independent',
        'Programming Language :: Python',
        'Framework :: Django',
    ],
)<|MERGE_RESOLUTION|>--- conflicted
+++ resolved
@@ -3,11 +3,7 @@
 
 setup(
     name='tcc',
-<<<<<<< HEAD
-    version='0.9.15',
-=======
-    version='0.9.14',
->>>>>>> 0a9634ea
+    version='0.9.17',
     description='Simple but effective comments app',
     #long_description=open('readme').read(),
     keywords='',

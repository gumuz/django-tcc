from datetime import datetime, timedelta

from django.conf import settings
from django.contrib.auth.models import User
from django.contrib.contenttypes import generic
from django.contrib.contenttypes.models import ContentType
from django.contrib.sites.models import Site
from django.core.exceptions import ValidationError
from django.core.urlresolvers import reverse, get_callable
from django.db import models
from django.template.defaultfilters import striptags
from django.utils.http import base36_to_int, int_to_base36
from django.utils.translation import ugettext_lazy as _

from tcc.managers import (
    CurrentCommentManager, LimitedCurrentCommentManager,
    RemovedCommentManager, DisapprovedCommentManager,
    )
from tcc import signals
from tcc.settings import (
    STEPLEN, COMMENT_MAX_LENGTH, MODERATED, REPLY_LIMIT,
    MAX_DEPTH, MAX_REPLIES, ADMIN_CALLBACK, SUBSCRIBE_ON_POST
    )
from django.utils.safestring import mark_safe

SITE_ID = getattr(settings, 'SITE_ID', 1)

TWO_MINS = timedelta(minutes=2)


class Thread(models.Model):
    content_type = models.ForeignKey(
        ContentType, verbose_name=_('content type'),
        related_name="content_type_set_for_tcc_thread")
    object_pk = models.TextField(_('object id'))
    content_object = generic.GenericForeignKey(
        ct_field="content_type", fk_field="object_pk")
    site = models.ForeignKey(Site, default=SITE_ID,
                             related_name='tccthreads')
    is_open = models.BooleanField(_('Open'), default=True)
    is_moderated = models.BooleanField(_('Moderated'), default=MODERATED)


class Comment(models.Model):
    """ A comment table, aimed to be compatible with django.contrib.comments

    """
    # constants
    MAX_REPLIES = MAX_REPLIES
    REPLY_LIMIT = REPLY_LIMIT

    # From comments BaseCommentAbstractModel
    content_type = models.ForeignKey(
        ContentType, verbose_name=_('content type'),
        related_name="content_type_set_for_tcc_comment")
    object_pk = models.TextField(_('object id'))
    content_object = generic.GenericForeignKey(
        ct_field="content_type", fk_field="object_pk")
    site = models.ForeignKey(Site, default=SITE_ID,
                             related_name='tcccomments')
    # The actual comment fields
    parent = models.ForeignKey('self', verbose_name= _('Reply to'),
                               null=True, blank=True, related_name='parents')
    user = models.ForeignKey(User, verbose_name='Commenter')
    # These are here mainly for backwards compatibility
    ip_address = models.IPAddressField(default='127.0.0.1')
    user_name   = models.CharField(_("user's name"), max_length=50, blank=True)
    user_email  = models.EmailField(_("user's email address"), blank=True)
    user_url    = models.URLField(_("user's URL"), blank=True)
    submit_date = models.DateTimeField(_('Date'), default=datetime.utcnow)
    # Protip: Use postgres...
    comment = models.TextField(_('Comment'), max_length=COMMENT_MAX_LENGTH)
    comment_raw = models.TextField(_('Raw Comment'), max_length=COMMENT_MAX_LENGTH)
    # still accepting replies?
    is_open = models.BooleanField(_('Open'), default=True)
    is_removed = models.BooleanField(_('Removed'), default=False)
    is_approved = models.BooleanField(_('Approved'), default=not MODERATED)
    # is_public is rather pointless icw is_removed?
    # Keeping it for compatibility w/ contrib.comments
    is_public = models.BooleanField(_('Public'), default=True)
    path = models.CharField(_('Path'), unique=True, max_length=MAX_DEPTH*STEPLEN)
    limit = models.DateTimeField(
<<<<<<< HEAD
        _('Show replies from'), default=datetime.utcnow)
=======
        _('Show replies from'), null=True, blank=True, db_index=True)
>>>>>>> caab8600
    # subscription (for notification)
    subscribers = models.ManyToManyField(User, related_name="thread_subscribers")
    # denormalized cache
    childcount = models.IntegerField(_('Reply count'), default=0)
    depth = models.IntegerField(_('Depth'), default=0)
    sortdate = models.DateTimeField(_('Sortdate'), db_index=True, default=datetime.now)

    unfiltered = models.Manager()
    objects = CurrentCommentManager()
    limited = LimitedCurrentCommentManager()
    removed = RemovedCommentManager()
    disapproved = DisapprovedCommentManager()

    class Meta:
        ordering = ['path']

    def get_parsed_comment(self, reparse=settings.DEBUG):
        if reparse:
            signals.comment_will_be_posted.send(
                sender = self.__class__, comment = self)
        parsed_comment = self.comment
        safe_comment = mark_safe(parsed_comment)
        return safe_comment

    def __repr__(self):
        return (u'<%s[%d]: at %s by %s: %r>' % (
            self.__class__.__name__,
            self.id,
            self.submit_date,
            self.user or self.user_name,
            self.comment_raw[:50],
        )).encode('utf-8', 'replace')

    def __unicode__(self):
        return u"%05d %s % 8s: %s" % (
            self.id, self.submit_date.isoformat(), self.user.username, self.comment[:20])

    def get_absolute_url(self):
        link = reverse('tcc_index',
                       args=(self.content_type.id, self.object_pk))
        return "%s#%s" % (link, self.get_base36())

    def clean(self):

        if self.parent:
            if not self.pk and self.parent.childcount >= self.MAX_REPLIES:
                raise ValidationError(_('Maximum number of replies reached'))
        if self.comment <> "" and striptags(self.comment).strip() == "":
            raise ValidationError(_("This field is required."))

        # Check for identical messages
        identical_msgs = Comment.objects.filter(
            user=self.user,
            comment_raw=self.comment,
            submit_date__gte=(datetime.utcnow() - TWO_MINS),
            )

        if self.id:
            identical_msgs = identical_msgs.exclude(id=self.id)

        if identical_msgs.count() > 0:
            raise ValidationError(_("You just posted the exact same content."))

    def get_root_path(self):
        if self.path:
            return self.path[0:STEPLEN]
        # The path isn't save yet: calculate it
        return self._get_path()[0:STEPLEN]

    # The following two methods may seem superfluous and/or convoluted
    # but they get the root.id of any 'node' without hitting the
    # database (again)
    def get_root_id(self):
        return base36_to_int(self.get_root_path())

    def get_root_base36(self):
        return int_to_base36(self.get_root_id())

    def get_thread(self):
        """ returns the entire 'thread' (a 'root' comment and all replies)

        a root comment is a comment without a parent
        """
        return Comment.objects.filter(path__startswith=self.get_root_path())

    def get_replies(self, levels=None, include_self=False):
        if self.parent and self.parent.depth == MAX_DEPTH - 1:
            return Comment.objects.none()
        else:
            replies = Comment.objects.filter(path__startswith=self.path)
            if levels:
                # 'z' is the highest value in base36 (as implemented in django)
                replies = replies.filter(path__lte="%s%s" % (self.path, (levels * STEPLEN * 'z')))
            if not include_self:
                replies = replies.exclude(id=self.id)
            return replies

    def get_root(self):
        if self.parent:
            return Comment.objects.get(path=self.get_root_path())
        return self

    def get_parents(self):
        if self.parent:
            parentpaths = []
            l = len(self.path)
            for i in range(0, l, STEPLEN):
                parentpaths.append(self.path[i:i+STEPLEN])
            return Comment.objects.filter(path__in=parentpaths)
        else:
            return Comment.objects.none()

    def save(self, *args, **kwargs):

        if self.id:
            is_new = False
        else:
            is_new = True

            if self.comment_raw is None or self.comment_raw == "":
                self.comment_raw = self.comment

            responses = signals.comment_will_be_posted.send(
                sender = self.__class__, comment = self)

            for (receiver, response) in responses:
                if response == False:
                    raise ValidationError('Comment blocked by `comment_will_be_posted` listener.')

        self.clean()

        super(Comment, self).save(*args, **kwargs)

        if is_new:

            # make sure self.limit is absolutely equal to submit_date
            self.limit = self.submit_date
            if self.parent:
                self.sortdate = self.parent.submit_date

            else:
                self.sortdate = self.submit_date

            # both _set_path and _set_limit save the model so skipping
            # it here.

            self._set_path()

            if REPLY_LIMIT and self.parent:
                self.parent._set_limit()

            # Sending this signal so *it* can be handled rather than
            # post_save which is triggered 'too soon': before
            # self.path is saved.  If there is an exception in a
            # post_save handler the path is never set and the database
            # will refuse to save another comment which is quite bad
            # for a commenting system.
            responses = signals.comment_was_posted.send(
                sender  = self.__class__, comment = self)

        else:

            # limit needs updating when a message is removed / flagged
            if REPLY_LIMIT and self.parent:
                self.parent._set_limit()

    def delete(self, *args, **kwargs):
        self.get_replies(include_self=True).delete()
        super(Comment, self).delete(*args, **kwargs)
        if self.parent:
            self.parent._set_limit()

    def _set_limit(self):
        replies = self.get_replies(levels=1).order_by('-submit_date')
        n = replies.count()
        self.childcount = n
        if n == 0:
            self.limit is None
        elif n < REPLY_LIMIT:
            self.limit = replies[n-1].submit_date
        else:
            self.limit = replies[REPLY_LIMIT-1].submit_date
        self.save()

    def get_depth(self):
        return ( len(self.path) / STEPLEN ) - 1

    def reply_allowed(self):
        return self.is_open and self.childcount < self.MAX_REPLIES \
            and ( self.depth < MAX_DEPTH - 1 )

    def can_open(self, user):
        return self.user == user

    def can_close(self, user):
        return self.user == user

    def can_approve(self, user):
        return self.user == user

    def can_disapprove(self, user):
        return self.user == user

    def can_remove(self, user):
        return self.user == user or user in self.get_enabled_users('remove')

    def can_restore(self, user):
        return self.user == user

    def get_base36(self):
        return int_to_base36(self.id)

    def _get_path(self):
        if self.parent:
            return "%s%s" % (self.parent.path, self.get_base36().zfill(STEPLEN))
        else:
            return "%s" % (self.get_base36().zfill(STEPLEN))

    def _set_path(self):
        """ This will set the path to a base36 encoding of the comment-id

        >>> 2**31
        2147483648
        >>> 2**31 / 1000 / 1000
        2147

        So 2**31 is enough for 1 million (1.000.000) comments daily for almost 6 (5.88) years

        If you really need more check out django's BigIntegerField

        >>> 2**63
        9223372036854775808L

        """
        self.path = self._get_path()
        self.depth = self.get_depth()

        self.save()

    def get_enabled_users(self, action):
        if not callable(ADMIN_CALLBACK):
            return []
        assert action in ['open', 'close', 'remove', 'restore',
                          'approve', 'disapprove']
        func = get_callable(ADMIN_CALLBACK)
        return func(self, action)<|MERGE_RESOLUTION|>--- conflicted
+++ resolved
@@ -80,11 +80,7 @@
     is_public = models.BooleanField(_('Public'), default=True)
     path = models.CharField(_('Path'), unique=True, max_length=MAX_DEPTH*STEPLEN)
     limit = models.DateTimeField(
-<<<<<<< HEAD
-        _('Show replies from'), default=datetime.utcnow)
-=======
         _('Show replies from'), null=True, blank=True, db_index=True)
->>>>>>> caab8600
     # subscription (for notification)
     subscribers = models.ManyToManyField(User, related_name="thread_subscribers")
     # denormalized cache

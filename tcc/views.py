--- conflicted
+++ resolved
@@ -46,14 +46,7 @@
 
 
 def index(request, content_type_id, object_pk):
-<<<<<<< HEAD
-    comments = (api
-        .get_comments_limited(content_type_id, object_pk)
-        .order_by('-limit', 'path')
-    )
-=======
     comments = api.get_comments_limited(content_type_id, object_pk).order_by('-%s' % SORTORDER, 'path')
->>>>>>> caab8600
     form = _get_comment_form(content_type_id, object_pk)
     context = RequestContext(request, {'comments': comments, 'form': form })
     return render_to_response('tcc/index.html', context)
@@ -73,11 +66,7 @@
     if not comments:
         raise Http404()
     else:
-<<<<<<< HEAD
-        comments = comments.order_by('-limit', 'path')
-=======
         comments = comments.order_by('-%s' % SORTORDER, 'path')
->>>>>>> caab8600
     rootcomment = comments[0]
     form = _get_comment_form(rootcomment.content_type_id, rootcomment.object_pk)
     context = RequestContext(request, {'comments': comments, 'form': form})

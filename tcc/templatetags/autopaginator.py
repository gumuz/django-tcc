try:
    set
except NameError:
    from sets import Set as set

from django.core.paginator import Paginator, Page, InvalidPage
from django.db.models import F
from django.http import Http404

from coffin import template
from jinja2 import nodes
from jinja2.ext import Extension
from jinja2.exceptions import TemplateSyntaxError

from tcc import settings

register = template.Library()

# Most of the code below is borrowed from the django_pagination module by James Tauber and Pinax Team,
# http://pinaxproject.com/docs/dev/external/pagination/index.html


class ParentCommentPaginator(Paginator):
    def page(self, number):
        "Returns a Page object for the given 1-based page number."
        number = self.validate_number(number)
        if self.count == 0:
            return Page(self.object_list, number, self)
        bottom = (number - 1) * self.per_page
        # This results in a query to the database ...
<<<<<<< HEAD
        bottomdate = self.parentcomments[bottom].limit
        try:
            # This too results in a query to the database ...
            top = self.parentcomments[bottom+self.per_page-1].limit
            object_list = self.object_list.filter(
                limit__gte=top,
                limit__lt=bottomdate,
            )
        except IndexError:
            object_list = self.object_list.filter(limit__gte=bottomdate)
=======
        bottomdate = getattr(self.parentcomments[bottom], settings.SORTORDER)
        try:
            # This too results in a query to the database ...
            top = self.parentcomments[bottom+self.per_page-1].sortdate
            kwargs = {'%s__range' % settings.SORTORDER: (top, bottomdate)}
            object_list = self.object_list.filter(**kwargs)
        except IndexError:
            kwargs = {'%s__lte' % setting.SORTORDER: bottomdate}
            object_list = self.object_list.filter(**kwargs)
>>>>>>> caab8600
        # And another (final) call to the database 
        return Page(object_list, number, self)

    def _get_count(self):
        "Returns the total number of objects, across all pages."
        if self._count is None:
            try:
                self.parentcomments = self.object_list.filter(parent__isnull=True)
                self._count = self.parentcomments.count()
            except (AttributeError, TypeError):
                # AttributeError if object_list has no count() method.
                # TypeError if object_list.count() requires arguments
                # (i.e. is of type list).
                self._count = len(self.object_list)
        return self._count
    count = property(_get_count)
        

class AutopaginateExtension(Extension):
    """ 
        Applies pagination to the given dataset (and saves truncated dataset to the context variable), 
        sets context variable with data enough to build html for paginator
        
        General syntax:

        {% autopaginate dataset [as ctx_variable] %}
        if "as" part is omitted, trying to save truncated dataset back to the original
        context variable.
        Pagination data is saved to the NAME_pages context variable, where NAME is
        original name of the dataset or ctx_variable
    """
    tags = set(['autopaginate'])
    default_kwargs = {
        'per_page': settings.PER_PAGE,
        'orphans': settings.PAGE_ORPHANS,
        'window': settings.PAGE_WINDOW,
        'hashtag': '',
        'prefix': '',
        }

    def parse(self, parser):
        lineno = parser.stream.next().lineno
        object_list = parser.parse_expression()
        if parser.stream.skip_if('name:as'):
            name = parser.stream.expect('name').value
        elif hasattr(object_list, 'name'):
            name = object_list.name
        else:
            raise TemplateSyntaxError("Cannot determine the name of objects you want to paginate, use 'as foobar' syntax", lineno)


        kwargs = [] # wait... what?
        loops = 0
        while parser.stream.current.type != 'block_end':
            lineno = parser.stream.current.lineno
            if loops:
                parser.stream.expect('comma')
            key = parser.parse_assign_target().name
            if key not in self.default_kwargs.keys():
                raise TemplateSyntaxError(
                    "Unknown keyword argument for autopaginate. Your options are: %s" % (
                        ", ".join(self.default_kwargs.keys())
                        ))
            parser.stream.expect('assign')
            value = parser.parse_expression()
            kwargs.append(nodes.Keyword(key, value)) #.set_lineno(lineno)) # like so?
            loops += 1

        return [
            nodes.Assign(nodes.Name(name + '_pages', 'store'), 
                         self.call_method('_render_pages', [object_list, nodes.Name('request', 'load')], kwargs)
            ).set_lineno(lineno),

            nodes.Assign(nodes.Name(name, 'store'), 
                nodes.Getattr(nodes.Name(name + '_pages', 'load'), 'object_list', nodes.Impossible())
            ).set_lineno(lineno),
        ]
        
    def _render_pages(self, objs, request, **kwargs):
        mykwargs = self.default_kwargs.copy()
        mykwargs.update(kwargs)
        prefix = mykwargs.pop('prefix')
        window = mykwargs.pop('window')
        hashtag = mykwargs.pop('hashtag')
        try:
            paginator = ParentCommentPaginator(objs, **mykwargs)

            key = 'page'
            if prefix:
                key = prefix + key
            try:
                try:
                    pageno = int(request.GET[key])
                except (KeyError, ValueError, TypeError):
                    pageno = 1
                page_obj = paginator.page(pageno)
            except InvalidPage:
                raise Http404('Invalid page requested.  If DEBUG were set to ' +
                        'False, an HTTP 404 page would have been shown instead.')

            page_range = paginator.page_range
            # Calculate the record range in the current page for display.
            records = {'first': 1 + (page_obj.number - 1) * paginator.per_page}
            records['last'] = records['first'] + paginator.per_page - 1
            if records['last'] + paginator.orphans >= paginator.count:
                records['last'] = paginator.count
            # First and last are simply the first *n* pages and the last *n* pages,
            # where *n* is the current window size.
            first = set(page_range[:window])
            last = set(page_range[-window:])
            # Now we look around our current page, making sure that we don't wrap
            # around.
            current_start = page_obj.number-1-window
            if current_start < 0:
                current_start = 0
            current_end = page_obj.number-1+window
            if current_end < 0:
                current_end = 0
            current = set(page_range[current_start:current_end])
            pages = []
            # If there's no overlap between the first set of pages and the current
            # set of pages, then there's a possible need for elusion.
            if len(first.intersection(current)) == 0:
                first_list = list(first)
                first_list.sort()
                second_list = list(current)
                second_list.sort()
                pages.extend(first_list)
                diff = second_list[0] - first_list[-1]
                # If there is a gap of two, between the last page of the first
                # set and the first page of the current set, then we're missing a
                # page.
                if diff == 2:
                    pages.append(second_list[0] - 1)
                # If the difference is just one, then there's nothing to be done,
                # as the pages need no elusion and are correct.
                elif diff == 1:
                    pass
                # Otherwise, there's a bigger gap which needs to be signaled for
                # elusion, by pushing a None value to the page list.
                else:
                    pages.append(None)
                pages.extend(second_list)
            else:
                unioned = list(first.union(current))
                unioned.sort()
                pages.extend(unioned)
            # If there's no overlap between the current set of pages and the last
            # set of pages, then there's a possible need for elusion.
            if len(current.intersection(last)) == 0:
                second_list = list(last)
                second_list.sort()
                diff = second_list[0] - pages[-1]
                # If there is a gap of two, between the last page of the current
                # set and the first page of the last set, then we're missing a 
                # page.
                if diff == 2:
                    pages.append(second_list[0] - 1)
                # If the difference is just one, then there's nothing to be done,
                # as the pages need no elusion and are correct.
                elif diff == 1:
                    pass
                # Otherwise, there's a bigger gap which needs to be signaled for
                # elusion, by pushing a None value to the page list.
                else:
                    pages.append(None)
                pages.extend(second_list)
            else:
                differenced = list(last.difference(current))
                differenced.sort()
                pages.extend(differenced)
            to_return = {
                'pages': pages,
                'records': records,
                'page_obj': page_obj,
                'prefix': prefix,
                'object_list': page_obj.object_list,
                'paginator': paginator,
                'hashtag': hashtag,
                'is_paginated': paginator.count > (paginator.per_page + paginator.orphans),
            }

            getvars = request.GET.copy()
            if key  in getvars:
                del getvars[key]
            if len(getvars.keys()) > 0:
                to_return['getvars'] = "&%s" % getvars.urlencode()
            else:
                to_return['getvars'] = ''

            return to_return
        except KeyError, AttributeError:
            return {}


register.tag(AutopaginateExtension)<|MERGE_RESOLUTION|>--- conflicted
+++ resolved
@@ -28,18 +28,6 @@
             return Page(self.object_list, number, self)
         bottom = (number - 1) * self.per_page
         # This results in a query to the database ...
-<<<<<<< HEAD
-        bottomdate = self.parentcomments[bottom].limit
-        try:
-            # This too results in a query to the database ...
-            top = self.parentcomments[bottom+self.per_page-1].limit
-            object_list = self.object_list.filter(
-                limit__gte=top,
-                limit__lt=bottomdate,
-            )
-        except IndexError:
-            object_list = self.object_list.filter(limit__gte=bottomdate)
-=======
         bottomdate = getattr(self.parentcomments[bottom], settings.SORTORDER)
         try:
             # This too results in a query to the database ...
@@ -49,7 +37,6 @@
         except IndexError:
             kwargs = {'%s__lte' % setting.SORTORDER: bottomdate}
             object_list = self.object_list.filter(**kwargs)
->>>>>>> caab8600
         # And another (final) call to the database 
         return Page(object_list, number, self)
 
